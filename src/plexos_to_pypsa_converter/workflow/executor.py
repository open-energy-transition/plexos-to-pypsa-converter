--- conflicted
+++ resolved
@@ -43,8 +43,6 @@
     target = preferred[0] if preferred else sorted(subdirs)[0]
     nested = _auto_select_csv_dir(target)
     return nested or target
-
-    return None
 
 
 def _resolve_csv_dir_path(
@@ -103,7 +101,6 @@
     summary aggregation. By default it runs only the conversion steps. Pass
     ``solve=True`` to allow the ``optimize`` step to execute.
     """
-<<<<<<< HEAD
     descriptor = model_descriptor or MODEL_REGISTRY.get(model_id) or {}
     if not descriptor and workflow_overrides is None and not auto_workflow:
         available = ", ".join(MODEL_REGISTRY.keys())
@@ -116,33 +113,13 @@
 
     processing_workflow = descriptor.get("processing_workflow")
     if processing_workflow is None and workflow_overrides is None and not auto_workflow:
-=======
-    descriptor = model_descriptor or MODEL_REGISTRY.get(model_id)
-    if descriptor is None:
-        if workflow_overrides is None:
-            available = ", ".join(MODEL_REGISTRY.keys())
-            msg = (
-                f"Model '{model_id}' not found in registry and no workflow overrides were provided. "
-                "Pass `workflow_overrides` or `model_descriptor` for custom models. "
-                f"Available registry models: [{available}]"
-            )
-            raise ValueError(msg)
-        descriptor = {"processing_workflow": workflow_overrides}
-
-    processing_workflow = descriptor.get("processing_workflow")
-    if processing_workflow is None:
->>>>>>> 14c7bec2
         msg = (
             f"Model '{model_id}' does not have a processing_workflow defined. "
             "Provide one via the registry or the model_descriptor argument."
         )
         raise ValueError(msg)
 
-<<<<<<< HEAD
     workflow = workflow_overrides or processing_workflow or {}
-=======
-    workflow = workflow_overrides or processing_workflow
->>>>>>> 14c7bec2
 
     effective_registry_model_id = registry_model_id or descriptor.get(
         "registry_model_id"
@@ -192,11 +169,8 @@
     }
     if effective_registry_model_id:
         context["registry_model_id"] = effective_registry_model_id
-<<<<<<< HEAD
     if force_demand_strategy:
         context["force_demand_strategy"] = force_demand_strategy
-=======
->>>>>>> 14c7bec2
 
     def parse_step_overrides(step_overrides: dict) -> dict[str, dict]:
         parsed = {}
@@ -208,9 +182,15 @@
 
     parsed_overrides = parse_step_overrides(step_overrides)
 
-    # Build workflow steps automatically when requested or when registry steps are absent
+    # Build workflow steps automatically when requested or when registry steps are absent.
+    # If a descriptor provides an explicit empty steps list, respect that and skip auto-building.
     processing_steps = (processing_workflow or {}).get("steps")
-    if auto_workflow and workflow_overrides is None and not processing_steps:
+    auto_build_steps = (
+        auto_workflow
+        and workflow_overrides is None
+        and (processing_workflow is None or processing_steps is None)
+    )
+    if auto_build_steps:
         features = detect_model_features(model_dir, csv_dir)
         effective_optimize = optimize if optimize is not None else solve
         solver_config = {"solver_name": solver_name}
