--- conflicted
+++ resolved
@@ -200,6 +200,9 @@
     Supports two formats:
     1. Activity timeseries (AEMO format): DATETIME, NAME, TIMESLICE (-1=active, 0=inactive)
     2. Pattern definitions (SEM/CAISO format): object, category, Include(text) with patterns
+    Supports two formats:
+    1. Activity timeseries (AEMO format): DATETIME, NAME, TIMESLICE (-1=active, 0=inactive)
+    2. Pattern definitions (SEM/CAISO format): object, category, Include(text) with patterns
 
     Parameters
     ----------
@@ -214,16 +217,38 @@
     Notes
     -----
     The function automatically detects the format based on column names:
-<<<<<<< HEAD
     - If DATETIME/NAME/TIMESLICE columns exist → activity timeseries format
     - If object/Include(text) columns exist → pattern definition format
-=======
-    - If DATETIME/NAME/TIMESLICE columns exist -> activity timeseries format
-    - If object/Include(text) columns exist -> pattern definition format
->>>>>>> dd2418c1
     """
     df = pd.read_csv(timeslice_csv)
 
+    # Detect format based on columns
+    columns_lower = [col.lower() for col in df.columns]
+
+    # Format 1: Activity timeseries (DATETIME, NAME, TIMESLICE)
+    if (
+        "datetime" in columns_lower
+        and "name" in columns_lower
+        and "timeslice" in columns_lower
+    ):
+        return _read_timeslice_activity_timeseries(df, snapshots)
+
+    # Format 2: Pattern definitions (object, Include(text))
+    elif "object" in df.columns and any("include" in col.lower() for col in df.columns):
+        return _read_timeslice_activity_patterns(df, snapshots, trading_periods_per_day)
+
+    else:
+        msg = f"Unknown timeslice CSV format. Columns: {df.columns.tolist()}"
+        raise ValueError(msg)
+
+
+def _read_timeslice_activity_timeseries(
+    df: pd.DataFrame, snapshots: pd.DatetimeIndex
+) -> pd.DataFrame:
+    """Parse timeslice activity timeseries format (AEMO-style).
+
+    Format: DATETIME, NAME, TIMESLICE (-1=active, 0=inactive)
+    """
     # Detect format based on columns
     columns_lower = [col.lower() for col in df.columns]
 
