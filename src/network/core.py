--- conflicted
+++ resolved
@@ -8,6 +8,36 @@
 from pypsa import Network
 
 from db.csv_readers import load_static_properties
+
+# PlexosDB-only imports (archived, not used by CSV workflow)
+# These are only needed for the old setup_network() function
+try:
+    from network.constraints import add_constraints_enhanced
+except ImportError:
+    add_constraints_enhanced = None
+
+try:
+    from network.generators import port_generators, reassign_generators_to_node
+except ImportError:
+    port_generators = None
+    reassign_generators_to_node = None
+
+try:
+    from network.lines import port_lines
+except ImportError:
+    port_lines = None
+
+try:
+    from network.links import port_links, reassign_links_to_node
+except ImportError:
+    port_links = None
+    reassign_links_to_node = None
+
+try:
+    from network.storage import add_hydro_inflows, add_storage
+except ImportError:
+    add_hydro_inflows = None
+    add_storage = None
 
 # PlexosDB-only imports (archived, not used by CSV workflow)
 # These are only needed for the old setup_network() function
@@ -1742,13 +1772,8 @@
     """Add loads using participation factors (unified strategy for CAISO and NREL-118 patterns).
 
     Auto-detects model structure and applies appropriate distribution:
-<<<<<<< HEAD
     - CAISO pattern: System load → Regions (region-level factors in Region.csv)
     - NREL-118 pattern: Regional loads → Nodes (node-level factors in Node.csv)
-=======
-    - CAISO pattern: System load -> Regions (region-level factors in Region.csv)
-    - NREL-118 pattern: Regional loads -> Nodes (node-level factors in Node.csv)
->>>>>>> dd2418c1
 
     Parameters
     ----------
@@ -1800,11 +1825,7 @@
 
     # Route to appropriate sub-strategy
     if has_region_load_files and has_node_factors:
-<<<<<<< HEAD
         # NREL-118 pattern: Regional loads → Nodes
-=======
-        # NREL-118 pattern: Regional loads -> Nodes
->>>>>>> dd2418c1
         logger.info(
             "Pattern detected: Regional loads with node-level participation factors (NREL-118 style)"
         )
@@ -1813,11 +1834,7 @@
         )
 
     elif has_region_factors and not has_region_load_files:
-<<<<<<< HEAD
         # CAISO pattern: System load → Regions
-=======
-        # CAISO pattern: System load -> Regions
->>>>>>> dd2418c1
         logger.info(
             "Pattern detected: System load with region-level participation factors (CAISO style)"
         )
@@ -1955,11 +1972,7 @@
     )
 
     return {
-<<<<<<< HEAD
         "strategy": "participation_factors (system→regions)",
-=======
-        "strategy": "participation_factors (system->regions)",
->>>>>>> dd2418c1
         "loads_added": loads_added,
         "regions": len(regions_with_load),
         "peak_demand": peak_demand_total,
@@ -2227,11 +2240,7 @@
         )
 
     return {
-<<<<<<< HEAD
         "strategy": "participation_factors (regions→nodes)",
-=======
-        "strategy": "participation_factors (regions->nodes)",
->>>>>>> dd2418c1
         "loads_added": loads_added,
         "regions": len(regions_with_loads),
         "peak_demand": peak_demand_total,
